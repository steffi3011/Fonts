// Copyright (c) Six Labors.
// Licensed under the Apache License, Version 2.0.

using System.Numerics;

namespace SixLabors.Fonts
{
    /// <summary>
    /// A glyph from a particular font face.
    /// </summary>
    public readonly struct Glyph
    {
        private readonly float pointSize;

        internal Glyph(GlyphMetrics glyphMetrics, float pointSize)
        {
            this.GlyphMetrics = glyphMetrics;
            this.pointSize = pointSize;
        }

        /// <summary>
        /// Gets the glyph metrics.
        /// </summary>
        public GlyphMetrics GlyphMetrics { get; }

        /// <summary>
        /// Calculates the bounding box.
        /// </summary>
<<<<<<< HEAD
        /// <param name="location">location to calculate from.</param>
        /// <param name="dpi">dpi to calculates in relation to.</param>
        /// <returns>The bounding box.</returns>
=======
        /// <param name="location">The location to calculate from.</param>
        /// <param name="dpi">The dpi scale the bounds in relation to.</param>
        /// <returns>The bounding box</returns>
>>>>>>> 8e4d1855
        public FontRectangle BoundingBox(Vector2 location, Vector2 dpi)
            => this.GlyphMetrics.BoundingBox(location, this.pointSize * dpi);

        /// <summary>
        /// Renders the glyph to the render surface in font units relative to a bottom left origin at (0,0)
        /// </summary>
        /// <param name="surface">The surface.</param>
        /// <param name="location">The location.</param>
        /// <param name="dpi">The dpi.</param>
        /// <param name="lineHeight">The line height.</param>
        internal void RenderTo(IGlyphRenderer surface, Vector2 location, float dpi, float lineHeight)
            => this.RenderTo(surface, location, dpi, dpi, lineHeight);

        /// <summary>
        /// Renders the glyph to the render surface in font units relative to a bottom left origin at (0,0)
        /// </summary>
        /// <param name="surface">The surface.</param>
        /// <param name="location">The location.</param>
        /// <param name="dpiX">The dpi along the X axis.</param>
        /// <param name="dpiY">The dpi along the Y axis.</param>
        /// <param name="lineHeight">The line height.</param>
        /// <exception cref="System.NotSupportedException">Too many control points.</exception>
        internal void RenderTo(IGlyphRenderer surface, Vector2 location, float dpiX, float dpiY, float lineHeight)
            => this.GlyphMetrics.RenderTo(surface, this.pointSize, location, new Vector2(dpiX, dpiY), lineHeight);
    }
}<|MERGE_RESOLUTION|>--- conflicted
+++ resolved
@@ -26,15 +26,9 @@
         /// <summary>
         /// Calculates the bounding box.
         /// </summary>
-<<<<<<< HEAD
-        /// <param name="location">location to calculate from.</param>
-        /// <param name="dpi">dpi to calculates in relation to.</param>
-        /// <returns>The bounding box.</returns>
-=======
         /// <param name="location">The location to calculate from.</param>
         /// <param name="dpi">The dpi scale the bounds in relation to.</param>
         /// <returns>The bounding box</returns>
->>>>>>> 8e4d1855
         public FontRectangle BoundingBox(Vector2 location, Vector2 dpi)
             => this.GlyphMetrics.BoundingBox(location, this.pointSize * dpi);
 
