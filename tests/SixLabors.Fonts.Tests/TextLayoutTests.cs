// Copyright (c) Six Labors.
// Licensed under the Apache License, Version 2.0.

using System;
using System.Collections.Generic;
using System.Globalization;
using System.Linq;
using System.Numerics;
using SixLabors.Fonts.Tests.Fakes;
using SixLabors.Fonts.Unicode;
using Xunit;

namespace SixLabors.Fonts.Tests
{
    public class TextLayoutTests
    {
        [Fact]
        public void FakeFontGetGlyph()
        {
            Font font = CreateFont("hello world");
            Glyph glyph = font.GetGlyphs(new CodePoint('h'), ColorFontSupport.None).First();
            Assert.NotEqual(default, glyph);
        }

        [Theory]
        [InlineData(
            VerticalAlignment.Top,
            HorizontalAlignment.Left,
            0,
            10)]
        [InlineData(
            VerticalAlignment.Top,
            HorizontalAlignment.Right,
            0,
            -320)]
        [InlineData(
            VerticalAlignment.Top,
            HorizontalAlignment.Center,
            0,
            -155)]
        [InlineData(
            VerticalAlignment.Bottom,
            HorizontalAlignment.Left,
            -60,
            10)]
        [InlineData(
            VerticalAlignment.Bottom,
            HorizontalAlignment.Right,
            -60,
            -320)]
        [InlineData(
            VerticalAlignment.Bottom,
            HorizontalAlignment.Center,
            -60,
            -155)]
        [InlineData(
            VerticalAlignment.Center,
            HorizontalAlignment.Left,
            -30,
            10)]
        [InlineData(
            VerticalAlignment.Center,
            HorizontalAlignment.Right,
            -30,
            -320)]
        [InlineData(
            VerticalAlignment.Center,
            HorizontalAlignment.Center,
            -30,
            -155)]
        public void VerticalAlignmentTests(
            VerticalAlignment vertical,
            HorizontalAlignment horizontal,
            float top,
            float left)
        {
            string text = "hello world\nhello";
            Font font = CreateFont(text);

            var span = new RendererOptions(font, font.FontMetrics.ScaleFactor)
            {
                HorizontalAlignment = horizontal,
                VerticalAlignment = vertical
            };

            IReadOnlyList<GlyphLayout> glyphsToRender = new TextLayout().GenerateLayout(text.AsSpan(), span);
            FontRectangle bound = TextMeasurer.GetBounds(glyphsToRender, new Vector2(span.DpiX, span.DpiY));

            Assert.Equal(310, bound.Width, 3);
            Assert.Equal(40, bound.Height, 3);
            Assert.Equal(left, bound.Left, 3);
            Assert.Equal(top, bound.Top, 3);
        }

        [Fact]
        public unsafe void MeasureTextWithSpan()
        {
            Font font = CreateFont("hello");

            Span<char> text = stackalloc char[]
            {
                'h',
                'e',
                'l',
                'l',
                'o'
            };

            // 72 * emSize means 1pt = 1px
            FontRectangle size = TextMeasurer.MeasureBounds(text, new RendererOptions(font, font.FontMetrics.ScaleFactor));

            Assert.Equal(10, size.Height, 4);
            Assert.Equal(130, size.Width, 4);
        }

        [Theory]
        [InlineData("h", 10, 10)]
        [InlineData("he", 10, 40)]
        [InlineData("hel", 10, 70)]
        [InlineData("hello", 10, 130)]
        [InlineData("hello world", 10, 310)]
        [InlineData("hello world\nhello world", 40, 310)]
        [InlineData("hello\nworld", 40, 130)]
        public void MeasureText(string text, float height, float width)
        {
            Font font = CreateFont(text);
            FontRectangle size = TextMeasurer.MeasureBounds(text, new RendererOptions(font, font.FontMetrics.ScaleFactor));

            Assert.Equal(height, size.Height, 4);
            Assert.Equal(width, size.Width, 4);
        }

        [Fact]
        public void TryMeasureCharacterBounds()
        {
            string text = "a b\nc";
            GlyphBounds[] expectedGlyphMetrics =
            {
<<<<<<< HEAD
                new GlyphBounds(new CodePoint('a'), new FontRectangle(10, 0, 10, 10)),
                new GlyphBounds(new CodePoint(' '), new FontRectangle(40, 0, 30, 10)),
                new GlyphBounds(new CodePoint('b'), new FontRectangle(70, 0, 10, 10)),
                new GlyphBounds(new CodePoint('c'), new FontRectangle(10, 30, 10, 10)),
=======
                new(new CodePoint('a'), new FontRectangle(10, 0, 10, 10)),
                new(new CodePoint(' '), new FontRectangle(40, 0, 30, 10)),
                new(new CodePoint('b'), new FontRectangle(70, 0, 10, 10)),
                new(new CodePoint('\n'), new FontRectangle(100, 0, 0, 10)),
                new(new CodePoint('c'), new FontRectangle(10, 30, 10, 10)),
>>>>>>> 64428855
            };
            Font font = CreateFont(text);

            Assert.True(TextMeasurer.TryMeasureCharacterBounds(
                text.AsSpan(),
                new RendererOptions(font, font.FontMetrics.ScaleFactor),
                out GlyphBounds[] glyphMetrics));

            // Newline should not be returned.
            Assert.Equal(text.Length - 1, glyphMetrics.Length);
            for (int i = 0; i < glyphMetrics.Length; i++)
            {
                GlyphBounds expected = expectedGlyphMetrics[i];
                GlyphBounds actual = glyphMetrics[i];
                Assert.Equal(expected.Codepoint, actual.Codepoint);

                // 4 dp as there is minor offset difference in the float values
                Assert.Equal(expected.Bounds.X, actual.Bounds.X, 4);
                Assert.Equal(expected.Bounds.Y, actual.Bounds.Y, 4);
                Assert.Equal(expected.Bounds.Height, actual.Bounds.Height, 4);
                Assert.Equal(expected.Bounds.Width, actual.Bounds.Width, 4);
            }
        }

        [Theory]
        [InlineData("hello world", 10, 310)]
        [InlineData(
            "hello world hello world hello world",
            70, // 30 actual line height * 2 + 10 actual height
            310)]
        [InlineData(// issue https://github.com/SixLabors/ImageSharp.Drawing/issues/115
            "这是一段长度超出设定的换行宽度的文本，但是没有在设定的宽度处换行。这段文本用于演示问题。希望可以修复。如果有需要可以联系我。",
            160, // 30 actual line height * 2 + 10 actual height
            310)]
        public void MeasureTextWordWrapping(string text, float height, float width)
        {
            Font font = CreateFont(text);
            FontRectangle size = TextMeasurer.MeasureBounds(text, new RendererOptions(font, font.FontMetrics.ScaleFactor)
            {
                WrappingWidth = 350
            });

            Assert.Equal(width, size.Width, 4);
            Assert.Equal(height, size.Height, 4);
        }

#if OS_WINDOWS
        [Theory]
        [InlineData("This is a long and Honorificabilitudinitatibus califragilisticexpialidocious Taumatawhakatangihangakoauauotamateaturipukakapikimaungahoronukupokaiwhenuakitanatahu グレートブリテンおよび北アイルランド連合王国という言葉は本当に長い言葉", WordBreaking.Normal, 116.8848, 870.2731)]
        [InlineData("This is a long and Honorificabilitudinitatibus califragilisticexpialidocious Taumatawhakatangihangakoauauotamateaturipukakapikimaungahoronukupokaiwhenuakitanatahu グレートブリテンおよび北アイルランド連合王国という言葉は本当に長い言葉", WordBreaking.BreakAll, 143.4863, 399.9999)]
        [InlineData("This is a long and Honorificabilitudinitatibus califragilisticexpialidocious グレートブリテンおよび北アイルランド連合王国という言葉は本当に長い言葉", WordBreaking.KeepAll, 67.2852, 699.9998)]
        public void MeasureTextWordBreak(string text, WordBreaking wordBreaking, float height, float width)
        {
            // Testing using Windows only to ensure that actual glyphs are rendered
            // against known physically tested values.
            FontFamily arial = SystemFonts.Get("Arial");
            FontFamily jhengHei = SystemFonts.Get("Microsoft JhengHei");

            Font font = arial.CreateFont(20);
            FontRectangle size = TextMeasurer.Measure(
                text,
                new RendererOptions(font, 72)
                {
                    WrappingWidth = 400,
                    WordBreaking = wordBreaking,
                    FallbackFontFamilies = new[] { jhengHei }
                });

            Assert.Equal(width, size.Width, 4);
            Assert.Equal(height, size.Height, 4);
        }
#endif

        [Theory]
        [InlineData("ab", 477, 1081, false)] // no kerning rules defined for lowercase ab so widths should stay the same
        [InlineData("ab", 477, 1081, true)]
        [InlineData("AB", 465, 1033, false)] // width changes between kerning enabled or not
        [InlineData("AB", 465, 654, true)]
        public void MeasureTextWithKerning(string text, float height, float width, bool enableKerning)
        {
            var c = new FontCollection();
            Font font = c.Add(TestFonts.SimpleFontFileData()).CreateFont(12);
            FontRectangle size = TextMeasurer.MeasureBounds(
                text,
                new RendererOptions(new Font(font, 1), font.FontMetrics.ScaleFactor) { ApplyKerning = enableKerning });

            Assert.Equal(height, size.Height, 4);
            Assert.Equal(width, size.Width, 4);
        }

        [Theory]
        [InlineData("a", 100, 100, 125, 452)]
        public void LayoutWithLocation(string text, float x, float y, float expectedX, float expectedY)
        {
            var c = new FontCollection();
            Font font = c.Add(TestFonts.SimpleFontFileData()).CreateFont(12);

            var glyphRenderer = new GlyphRenderer();
            var renderer = new TextRenderer(glyphRenderer);
            renderer.RenderText(
                text,
                new RendererOptions(new Font(font, 1), font.FontMetrics.ScaleFactor, new Vector2(x, y)));

            Assert.Equal(expectedX, glyphRenderer.GlyphRects[0].Location.X, 2);
            Assert.Equal(expectedY, glyphRenderer.GlyphRects[0].Location.Y, 2);
        }

        public static Font CreateFont(string text)
        {
            var fc = (IFontMetricsCollection)new FontCollection();
            Font d = fc.AddMetrics(new FakeFontInstance(text), CultureInfo.InvariantCulture).CreateFont(12);
            return new Font(d, 1);
        }
    }
}<|MERGE_RESOLUTION|>--- conflicted
+++ resolved
@@ -136,18 +136,10 @@
             string text = "a b\nc";
             GlyphBounds[] expectedGlyphMetrics =
             {
-<<<<<<< HEAD
                 new GlyphBounds(new CodePoint('a'), new FontRectangle(10, 0, 10, 10)),
                 new GlyphBounds(new CodePoint(' '), new FontRectangle(40, 0, 30, 10)),
                 new GlyphBounds(new CodePoint('b'), new FontRectangle(70, 0, 10, 10)),
                 new GlyphBounds(new CodePoint('c'), new FontRectangle(10, 30, 10, 10)),
-=======
-                new(new CodePoint('a'), new FontRectangle(10, 0, 10, 10)),
-                new(new CodePoint(' '), new FontRectangle(40, 0, 30, 10)),
-                new(new CodePoint('b'), new FontRectangle(70, 0, 10, 10)),
-                new(new CodePoint('\n'), new FontRectangle(100, 0, 0, 10)),
-                new(new CodePoint('c'), new FontRectangle(10, 30, 10, 10)),
->>>>>>> 64428855
             };
             Font font = CreateFont(text);
 
